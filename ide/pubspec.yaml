name: spark
version: 0.1.4-dev
author: Chrome Team <apps-dev@chromium.org>
description: A Chrome app based development environment.
homepage: https://github.com/GoogleChrome/spark
environment:
  sdk: '>=1.0.0 <2.0.0'
dependencies:
  ace: '>=0.3.0 <0.4.0'
  analyzer: '>=0.11.0 <0.12.0'
  archive: 1.0.8
  bootjack: any
  browser: any
  chrome: '>=0.4.5 <0.5.0'
  cipher: '>=0.4.0 <0.5.0'
  compiler_unsupported: 0.7.0
  crypto: any
  dquery: 0.5.3+7
  intl: any
  js: any
  logging: any
  mime: any
  path: any
  polymer: '>=0.9.2'
  shadow_dom: 0.9.1
  spark_widgets:
    path: ../widgets
  unittest: any
  uuid: any
dev_dependencies:
  args: any
  grinder: '>=0.5.0 <0.6.0'
<<<<<<< HEAD
  tavern:
    git:
      url: git://github.com/tapted/tavern.git
=======
dependency_overrides:
  analyzer: 0.11.10
>>>>>>> ea80fceb
transformers:
- polymer:
    entry_points: web/spark_polymer.html
    csp: 'true'<|MERGE_RESOLUTION|>--- conflicted
+++ resolved
@@ -30,14 +30,11 @@
 dev_dependencies:
   args: any
   grinder: '>=0.5.0 <0.6.0'
-<<<<<<< HEAD
   tavern:
     git:
       url: git://github.com/tapted/tavern.git
-=======
 dependency_overrides:
   analyzer: 0.11.10
->>>>>>> ea80fceb
 transformers:
 - polymer:
     entry_points: web/spark_polymer.html
