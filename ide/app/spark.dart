// Copyright (c) 2013, Google Inc. Please see the AUTHORS file for details.
// All rights reserved. Use of this source code is governed by a BSD-style
// license that can be found in the LICENSE file.

library spark;

import 'dart:async';
import 'dart:convert' show JSON;
import 'dart:html';
import 'dart:math' as math;

import 'package:bootjack/bootjack.dart' as bootjack;
import 'package:chrome_gen/chrome_app.dart' as chrome;
import 'package:logging/logging.dart';

import 'lib/ace.dart';
import 'lib/actions.dart';
import 'lib/analytics.dart' as analytics;
import 'lib/app.dart';
import 'lib/editorarea.dart';
import 'lib/editors.dart';
import 'lib/utils.dart';
import 'lib/preferences.dart' as preferences;
import 'lib/tests.dart';
import 'lib/ui/files_controller.dart';
import 'lib/ui/files_controller_delegate.dart';
import 'lib/ui/widgets/splitview.dart';
import 'lib/workspace.dart' as ws;
import 'test/all.dart' as all_tests;

/**
 * Returns true if app.json contains a test-mode entry set to true.
 * If app.json does not exit, it returns true.
 */
Future<bool> isTestMode() {
  String url = chrome.runtime.getURL('app.json');
  return HttpRequest.getString(url).then((String contents) {
    bool result = true;
    try {
      Map info = JSON.decode(contents);
      result = info['test-mode'];
    } catch(exception, stackTrace) {
      // If JSON is invalid, assume test mode.
      result = true;
    }
    return result;
  }).catchError((e) {
    return true;
  });
}

void main() {
  isTestMode().then((testMode) {
    Spark spark = new Spark(testMode);
    spark.start();
  });
}

class Spark extends Application implements FilesControllerDelegate {
  final bool developerMode;

  /// The Google Analytics app ID for Spark.
  static final _ANALYTICS_ID = 'UA-45578231-1';

  AceContainer aceContainer;
  ThemeManager aceThemeManager;
  KeyBindingManager aceKeysManager;
  ws.Workspace workspace;
  EditorManager editorManager;
  EditorArea editorArea;
  analytics.Tracker tracker = new analytics.NullTracker();

  preferences.PreferenceStore localPrefs;
  preferences.PreferenceStore syncPrefs;

  ActionManager actionManager;

  SplitView _splitView;
  FilesController _filesController;
  PlatformInfo _platformInfo;
  TestDriver _testDriver;

  Spark(this.developerMode) {
    document.title = appName;

    localPrefs = preferences.localStore;
    syncPrefs = preferences.syncStore;

    initAnalytics();

    addParticipant(new _SparkSetupParticipant(this));

    // TODO: this event is not being fired. A bug with chrome apps / Dartium?
    chrome.app.window.onClosed.listen((_) {
      close();
    });

    initWorkspace();

    createEditorComponents();
    initEditorArea();
    initEditorManager();

    initFilesController();

    initLookAndFeel();

    createActions();
    initToolbar();
    buildMenu();

    initSplitView();
  }

  String get appName => i18n('app_name');

  String get appVersion => chrome.runtime.getManifest()['version'];

  PlatformInfo get platformInfo => _platformInfo;

  Element getUiElement(String selectors) => document.querySelector(selectors);

  //
  // Parts of ctor:
  //

  void initAnalytics() {
    analytics.getService('Spark').then((service) {
      // Init the analytics tracker and send a page view for the main page.
      tracker = service.getTracker(_ANALYTICS_ID);
      tracker.sendAppView('main');
      _startTrackingExceptions();
    });
  }

  void initWorkspace() {
    workspace = new ws.Workspace(localPrefs);
  }

  void createEditorComponents() {
    aceContainer = new AceContainer(new DivElement());
    aceThemeManager = new ThemeManager(
        aceContainer, syncPrefs, getUiElement('#changeTheme a span'));
    aceKeysManager = new KeyBindingManager(
        aceContainer, syncPrefs, getUiElement('#changeKeys a span'));
    editorManager = new EditorManager(workspace, aceContainer, localPrefs);
    editorArea = new EditorArea(
        getUiElement('#editorArea'), editorManager, allowsLabelBar: true);
  }

  void initEditorManager() {
    editorManager.loaded.then((_) {
      List<ws.Resource> files = editorManager.files.toList();
      editorManager.files.forEach((file) {
        editorArea.selectFile(file, forceOpen: true, switchesTab: false);
      });
      localPrefs.getValue('lastFileSelection').then((String filePath) {
        if (editorArea.tabs.isEmpty) return;
        if (filePath == null) {
          editorArea.tabs[0].select();
          return;
        }
        ws.Resource resource = workspace.restoreResource(filePath);
        if (resource == null) {
          editorArea.tabs[0].select();
          return;
        }
        editorArea.selectFile(resource, switchesTab: true);
      });
    });
  }

  void initEditorArea() {
    editorArea.onSelected.listen((EditorTab tab) {
      // We don't change the selection when the file was already selected
      // otherwise, it would break multi-selection (#260).
      if (!_filesController.isFileSelected(tab.file)) {
        _filesController.selectFile(tab.file);
      }
      localPrefs.setValue('lastFileSelection', tab.file.path);
    });
  }

  void initFilesController() {
    _filesController =
        new FilesController(workspace, this, getUiElement('#fileViewArea'));
  }

  void initLookAndFeel() {
    // Init the Bootjack library (a wrapper around Bootstrap).
    bootjack.Bootjack.useDefault();
  }

  void initSplitView() {
    _splitView = new SplitView(getUiElement('#splitview'));
    _splitView.onResized.listen((_) {
      aceContainer.resize();
      syncPrefs.setValue('splitViewPosition', _splitView.position.toString());
    });
    syncPrefs.getValue('splitViewPosition').then((String position) {
      if (position != null) {
        int value = int.parse(position, onError: (_) => 0);
        if (value != 0) {
          _splitView.position = value;
        }
      }
    });
  }

  void createActions() {
    actionManager = new ActionManager();
    actionManager.registerAction(new FileOpenInTabAction(this));
    actionManager.registerAction(new FileNewAction(
        this, getUiElement('#fileNewDialog')));
    actionManager.registerAction(new FileOpenAction(this));
    actionManager.registerAction(new FileSaveAction(this));
    actionManager.registerAction(new FileExitAction(this));
    actionManager.registerAction(new FileCloseAction(this));
    actionManager.registerAction(new FolderOpenAction(this));
<<<<<<< HEAD
    actionManager.registerAction(new FileDeleteAction(
        this, getUiElement('#deleteDialog')));
    actionManager.registerAction(new FileRenameAction(
        this, getUiElement('#renameDialog')));
=======
    actionManager.registerAction(new FileRenameAction(this));
    actionManager.registerAction(new FileDeleteAction(this));
>>>>>>> 6441c676
    actionManager.registerAction(new RunTestsAction(this));
    actionManager.registerAction(new AboutSparkAction(
        this, getUiElement('#aboutDialog')));
    actionManager.registerKeyListener();
  }

  void initToolbar() {
    getUiElement("#openFile").onClick.listen(
        (_) => actionManager.getAction('file-open').invoke());
  }

  void buildMenu() {
    UListElement ul = getUiElement('#hotdogMenu ul');

    ul.children.add(createMenuItem(actionManager.getAction('file-open')));
    ul.children.add(createMenuItem(actionManager.getAction('folder-open')));

    ul.children.add(createMenuSeparator());

    // Theme control.
    Element theme = ul.querySelector('#changeTheme');
    ul.children.remove(theme);
    ul.children.add(theme);
    ul.querySelector('#themeLeft').onClick.listen((e) => aceThemeManager.dec(e));
    ul.querySelector('#themeRight').onClick.listen((e) => aceThemeManager.inc(e));

    // Key binding control.
    Element keys = ul.querySelector('#changeKeys');
    ul.children.remove(keys);
    ul.children.add(keys);
    ul.querySelector('#keysLeft').onClick.listen((e) => aceKeysManager.dec(e));
    ul.querySelector('#keysRight').onClick.listen((e) => aceKeysManager.inc(e));

    if (developerMode) {
      ul.children.add(createMenuSeparator());
      ul.children.add(createMenuItem(actionManager.getAction('run-tests')));
    }

    ul.children.add(createMenuSeparator());
    ul.children.add(createMenuItem(actionManager.getAction('help-about')));
  }

  //
  // - End parts of ctor.
  //

  void openFile() {
    chrome.ChooseEntryOptions options = new chrome.ChooseEntryOptions(
        type: chrome.ChooseEntryType.OPEN_WRITABLE_FILE);
    chrome.fileSystem.chooseEntry(options).then((chrome.ChooseEntryResult res) {
      chrome.ChromeFileEntry entry = res.entry;

      if (entry != null) {
        workspace.link(entry).then((file) {
          editorArea.selectFile(file, forceOpen: true, switchesTab: true);
          workspace.save();
        });
      }
    }).catchError((e) => null);
  }

  void openFolder() {
    chrome.ChooseEntryOptions options = new chrome.ChooseEntryOptions(
        type: chrome.ChooseEntryType.OPEN_DIRECTORY);
    chrome.fileSystem.chooseEntry(options).then((chrome.ChooseEntryResult res) {
      chrome.ChromeFileEntry entry = res.entry;

      if (entry != null) {
        workspace.link(entry).then((file) {
          _filesController.selectLastFile();
          workspace.save();
        });
      }
    }).catchError((e) => null);
  }

  List<ws.Resource> _getSelection() => _filesController.getSelection();

   void _closeOpenEditor(ws.Resource resource) {
    if (resource is ws.File &&  editorManager.isFileOpened(resource)) {
      editorManager.close(resource);
    }
  }

  void showStatus(String text, {bool error: false}) {
    Element element = getUiElement("#status");
    element.text = text;
    element.classes.toggle('error', error);
  }

  void notImplemented(String str) => showStatus("Not implemented: ${str}");

  //
  // Implementation of FilesControllerDelegate interface:
  //

  void selectInEditor(ws.File file,
                      {bool forceOpen: false,
                       bool replaceCurrent: true,
                       bool switchesTab: true}) {
    if (forceOpen || editorManager.isFileOpened(file)) {
      editorArea.selectFile(file,
          forceOpen: forceOpen,
          replaceCurrent: replaceCurrent,
          switchesTab: switchesTab);
    }
  }

  List<ContextAction> getActionsFor(List<ws.Resource> resources) {
    return actionManager.getContextActions(resources);
  }

  //
  // - End implementation of FilesControllerDelegate interface.
  //

  void _startTrackingExceptions() {
    // Handle logged exceptions.
    Logger.root.onRecord.listen((LogRecord r) {
      if (r.level >= Level.SEVERE && r.loggerName != 'spark.tests') {
        // We don't log the error object because of PII concerns.
        // TODO: we need to add a test to verify this
        String error =
            r.error != null ? r.error.runtimeType.toString() : r.message;
        String desc = '${error}\n${minimizeStackTrace(r.stackTrace)}'.trim();

        if (desc.length > analytics.MAX_EXCEPTION_LENGTH) {
          desc = '${desc.substring(0, analytics.MAX_EXCEPTION_LENGTH - 1)}~';
        }

        tracker.sendException(desc);
      }
    });

    // TODO: currently, there's no way in Dart to handle uncaught exceptions
  }
}

class PlatformInfo {
  /**
   * The operating system chrome is running on. One of: "mac", "win", "android",
   * "cros", "linux", "openbsd".
   */
  final String os;

  /**
   * The machine's processor architecture. One of: "arm", "x86-32", "x86-64".
   */
  final String arch;

  /**
   * The native client architecture. This may be different from arch on some
   * platforms. One of: "arm", "x86-32", "x86-64".
   */
  final String naclArch;

  PlatformInfo._(this.os, this.arch, this.naclArch);

  String toString() => "${os}, ${arch}, ${naclArch}";
}

class _SparkSetupParticipant extends LifecycleParticipant {
  Spark spark;

  _SparkSetupParticipant(this.spark);

  Future applicationStarting(Application application) {
    // get platform info
    return chrome.runtime.getPlatformInfo().then((Map m) {
      spark._platformInfo = new PlatformInfo._(m['os'], m['arch'], m['nacl_arch']);
      spark.workspace.restore().then((value) {
        if (spark.workspace.getFiles().length == 0) {
          // No files, just focus the editor.
          spark.aceContainer.focus();
        }
      });
    });
  }

  Future applicationStarted(Application application) {
    if (spark.developerMode) {
      spark._testDriver = new TestDriver(
          all_tests.defineTests, connectToTestListener: true);
    }
  }

  Future applicationClosed(Application application) {
    spark.editorManager.persistState();

    spark.localPrefs.flush();
    spark.syncPrefs.flush();
  }
}

class ThemeManager {
  AceContainer aceContainer;
  preferences.PreferenceStore prefs;
  Element _label;

  ThemeManager(this.aceContainer, this.prefs, this._label) {
    prefs.getValue('aceTheme').then((String value) {
      if (value != null) {
        aceContainer.theme = value;
        _updateName(value);
      } else {
        _updateName(aceContainer.theme);
      }
    });
  }

  void inc(Event e) {
   e.stopPropagation();
    _changeTheme(1);
  }

  void dec(Event e) {
    e.stopPropagation();
    _changeTheme(-1);
  }

  void _changeTheme(int direction) {
    int index = AceContainer.THEMES.indexOf(aceContainer.theme);
    index = (index + direction) % AceContainer.THEMES.length;
    String newTheme = AceContainer.THEMES[index];
    prefs.setValue('aceTheme', newTheme);
    _updateName(newTheme);
    aceContainer.theme = newTheme;
  }

  void _updateName(String name) {
    _label.text = capitalize(name.replaceAll('_', ' '));
  }
}

class KeyBindingManager {
  AceContainer aceContainer;
  preferences.PreferenceStore prefs;
  Element _label;

  KeyBindingManager(this.aceContainer, this.prefs, this._label) {
    prefs.getValue('keyBinding').then((String value) {
      if (value != null) {
        aceContainer.setKeyBinding(value);
      }
      _updateName(value);
    });
  }

  void inc(Event e) {
    e.stopPropagation();
    _changeBinding(1);
  }

  void dec(Event e) {
    e.stopPropagation();
    _changeBinding(-1);
  }

  void _changeBinding(int direction) {
    aceContainer.getKeyBinding().then((String name) {
      int index = math.max(AceContainer.KEY_BINDINGS.indexOf(name), 0);
      index = (index + direction) % AceContainer.KEY_BINDINGS.length;
      String newBinding = AceContainer.KEY_BINDINGS[index];
      prefs.setValue('keyBinding', newBinding);
      _updateName(newBinding);
      aceContainer.setKeyBinding(newBinding);
    });
  }

  void _updateName(String name) {
    _label.text = 'Keys: ' + (name == null ? 'default' : capitalize(name));
  }
}

/**
 * The abstract parent class of Spark related actions.
 */
abstract class SparkAction extends Action {
  Spark spark;

  SparkAction(this.spark, String id, String name) : super(id, name);

  void invoke([Object context]) {
    // Send an action event with the 'main' event category.
    spark.tracker.sendEvent('main', id);

    _invoke(context);
  }

  void _invoke([Object context]);

  /**
   * Returns true if `object` is a list and all items are [Resource].
   */
  bool _isResourceList(Object object) {
    if (object is! List) {
      return false;
    }
    List items = object as List;
    return items.every((r) => r is ws.Resource);
  }

  /**
   * Returns true if `object` is a list with a single item and this item is a
   * [Resource].
   */
  bool _isSingleResource(Object object) {
    if (!_isResourceList(object)) {
      return false;
    }
    List<ws.Resource> resources = object as List<ws.Resource>;
    return resources.length == 1;
  }

  /**
   * Returns true if `object` is a list with a single item and this item is a
   * [Folder].
   */
  bool _isSingleFolder(Object object) {
    if (!_isSingleResource(object)) {
      return false;
    }
    List<ws.Resource> resources = object as List;
    return (object as List).first is ws.Folder;
  }

  /**
   * Returns true if `object` is a list of top-level [Resource].
   */
  bool _isTopLevel(Object object) {
    if (!_isResourceList(object)) {
      return false;
    }
    List<ws.Resource> resources = object as List;
    return resources.every((ws.Resource r) => r.isTopLevel);
  }

  /**
   * Returns true if `object` is a list of File.
   */
  bool _isFileList(Object object) {
    if (!_isResourceList(object)) {
      return false;
    }
    List<ws.Resource> resources = object as List;
    return resources.every((r) => r is ws.File);
  }
}

abstract class SparkActionWithDialog extends SparkAction {
  Element _dialogElement;
  bootjack.Modal _dialog;

  SparkActionWithDialog(Spark spark,
                        String id,
                        String name,
                        this._dialogElement)
      : super(spark, id, name) {
    _dialog = bootjack.Modal.wire(_dialogElement);
    _dialogElement.querySelector("[primary]").onClick.listen((_) => _commit());
  }

  void _commit();
}

class FileOpenInTabAction extends SparkAction implements ContextAction {
<<<<<<< HEAD
  FileOpenInTabAction(Spark spark)
      : super(spark, "file-open-in-tab", "Open in a New Tab");
=======
  FileOpenInTabAction(Spark spark) :
      super(spark, "file-open-in-tab", "Open in new Tab");
>>>>>>> 6441c676

  void _invoke([List<ws.File> files]) {
    bool forceOpen = files.length > 1;
    files.forEach((ws.File file) {
      spark.selectInEditor(file, forceOpen: true, replaceCurrent: false);
    });
  }

  String get category => 'tab';

  bool appliesTo(Object object) => _isFileList(object);
}

class FileNewAction extends SparkActionWithDialog implements ContextAction {
  InputElement _nameElement;
  ws.Folder folder;

<<<<<<< HEAD
  FileNewAction(Spark spark, Element dialog)
      : super(spark, "file-new", "New File", dialog) {
=======
  FileNewAction(Spark spark) : super(spark, "file-new", "New File…") {
>>>>>>> 6441c676
    defaultBinding("ctrl-n");
    _nameElement = _dialogElement.querySelector("#fileName");
  }

  void _invoke([List<ws.Folder> folders]) {
    if (folders != null && folders.isNotEmpty) {
      folder = folders.first;
      _nameElement.value = '';
      _dialog.show();
    }
  }

  // called when user validates the dialog
  void _commit() {
    var name = _nameElement.value;
    if (name.isNotEmpty) {
      folder.createNewFile(name).then((file) =>
          spark.selectInEditor(file, forceOpen: true, replaceCurrent: true));
    }
  }

  String get category => 'resource';

  bool appliesTo(Object object) => _isSingleFolder(object);
}

class FileOpenAction extends SparkAction {
  FileOpenAction(Spark spark) : super(spark, "file-open", "Open File...") {
    defaultBinding("ctrl-o");
  }

  void _invoke([Object context]) => spark.openFile();
}

class FileSaveAction extends SparkAction {
  FileSaveAction(Spark spark) : super(spark, "file-save", "Save") {
    defaultBinding("ctrl-s");
  }

  void _invoke([Object context]) => spark.editorManager.saveAll();
}

class FileDeleteAction extends SparkActionWithDialog implements ContextAction {
  List<ws.Resource> _resources;
  // TODO: Add _messageElement.

  FileDeleteAction(Spark spark, Element dialog)
      : super(spark, "file-delete", "Delete", dialog);

  void _invoke([List<ws.Resource> resources]) {
    if (resources == null) {
      var sel = spark._filesController.getSelection();
      if (sel.isNotEmpty) {
        _resources = sel;
        _setMessageAndShow();
      }
    } else {
      _resources = resources;
      _setMessageAndShow();
    }
  }

  void _setMessageAndShow() {
    if (_resources.length == 1) {
<<<<<<< HEAD
      _dialogElement.querySelector("#message").text =
          "Are you sure you want to delete '${_resources.first.name}'"
          " from the file system?";
    } else {
      _dialogElement.querySelector("#message").text =
          "Are you sure you want to delete '${_resources.length}'"
          " files from the file system?";
=======
      _deleteDialog.element.querySelector("#message").text =
          "Are you sure you want to delete '${_resources.first.name}'?";
    } else {
      _deleteDialog.element.querySelector("#message").text =
          "Are you sure you want to delete ${_resources.length} files?";
>>>>>>> 6441c676
    }
    _dialog.show();
  }

  void _commit() {
    _resources.forEach((ws.Resource resource) {
      resource.delete();
    });
    _resources = null;
  }

  String get category => 'resource-delete';

  bool appliesTo(Object object) => _isResourceList(object);
}

class FileRenameAction extends SparkActionWithDialog implements ContextAction {
  ws.Resource resource;
  // TODO: Rename this to _fileName.
  InputElement _element;

<<<<<<< HEAD
  FileRenameAction(Spark spark, Element dialog)
      : super(spark, "file-rename", "Rename", dialog) {
    _element = _dialogElement.querySelector("#fileName");
=======
  FileRenameAction(Spark spark) : super(spark, "file-rename", "Rename…") {
    _renameDialog = bootjack.Modal.wire(querySelector('#renameDialog'));
    _element = _renameDialog.element.querySelector("#fileName");
    _renameDialog.element.querySelector("#renameOkButton").onClick.listen((_) {
      _renameResource();
    });
>>>>>>> 6441c676
  }

  void _invoke([List<ws.Resource> resources]) {
   if (resources != null && resources.isNotEmpty) {
     resource = resources.first;
     _element.value = resource.name;
     _dialog.show();
   }
  }

  void _commit() {
    if (_element.value.isNotEmpty) {
      spark._closeOpenEditor(resource);
      resource.rename(_element.value);
    }
  }

  String get category => 'resource';

  bool appliesTo(Object object) => _isSingleResource(object) && !_isTopLevel(object);
}

class FileCloseAction extends SparkAction implements ContextAction {
  FileCloseAction(Spark spark) : super(spark, "file-close", "Close");

  void _invoke([List<ws.Resource> resources]) {
    if (resources == null) {
      resources = spark._getSelection();
    }

    for (ws.Resource resource in resources) {
      spark._closeOpenEditor(resource);
      resource.workspace.unlink(resource);
    }

    spark.workspace.save();
  }

  String get category => 'resource';

  bool appliesTo(Object object) => _isTopLevel(object);
}

class FileExitAction extends SparkAction {
  FileExitAction(Spark spark) : super(spark, "file-exit", "Quit") {
    macBinding("ctrl-q");
    winBinding("ctrl-shift-f4");
  }

  void _invoke([Object context]) {
    spark.close().then((_) {
      chrome.app.window.current().close();
    });
  }
}

class FolderOpenAction extends SparkAction {
  FolderOpenAction(Spark spark) : super(spark, "folder-open", "Open Folder...");

  void _invoke([Object context]) => spark.openFolder();
}

class AboutSparkAction extends SparkActionWithDialog {
  bool _initialized = false;

  AboutSparkAction(Spark spark, Element dialog)
      : super(spark, "help-about", "About Spark", dialog);

  void _invoke([Object context]) {
    if (!_initialized) {
      var checkbox = _dialogElement.querySelector('#analyticsCheck');
      checkbox.checked =
          spark.tracker.service.getConfig().isTrackingPermitted();
      checkbox.onChange.listen((e) {
        spark.tracker.service.getConfig()
            .setTrackingPermitted(checkbox.checked);
      });

      _dialogElement.querySelector('#aboutVersion').text = spark.appVersion;

      _initialized = true;
    }

    _dialog.show();
  }

  void _commit() => null;
}

class RunTestsAction extends SparkAction {
  RunTestsAction(Spark spark) : super(spark, "run-tests", "Run Tests");

  _invoke([Object context]) => spark._testDriver.runTests();
}<|MERGE_RESOLUTION|>--- conflicted
+++ resolved
@@ -217,15 +217,10 @@
     actionManager.registerAction(new FileExitAction(this));
     actionManager.registerAction(new FileCloseAction(this));
     actionManager.registerAction(new FolderOpenAction(this));
-<<<<<<< HEAD
+    actionManager.registerAction(new FileRenameAction(
+        this, getUiElement('#renameDialog')));
     actionManager.registerAction(new FileDeleteAction(
         this, getUiElement('#deleteDialog')));
-    actionManager.registerAction(new FileRenameAction(
-        this, getUiElement('#renameDialog')));
-=======
-    actionManager.registerAction(new FileRenameAction(this));
-    actionManager.registerAction(new FileDeleteAction(this));
->>>>>>> 6441c676
     actionManager.registerAction(new RunTestsAction(this));
     actionManager.registerAction(new AboutSparkAction(
         this, getUiElement('#aboutDialog')));
@@ -592,13 +587,8 @@
 }
 
 class FileOpenInTabAction extends SparkAction implements ContextAction {
-<<<<<<< HEAD
-  FileOpenInTabAction(Spark spark)
-      : super(spark, "file-open-in-tab", "Open in a New Tab");
-=======
   FileOpenInTabAction(Spark spark) :
       super(spark, "file-open-in-tab", "Open in new Tab");
->>>>>>> 6441c676
 
   void _invoke([List<ws.File> files]) {
     bool forceOpen = files.length > 1;
@@ -616,12 +606,8 @@
   InputElement _nameElement;
   ws.Folder folder;
 
-<<<<<<< HEAD
   FileNewAction(Spark spark, Element dialog)
       : super(spark, "file-new", "New File", dialog) {
-=======
-  FileNewAction(Spark spark) : super(spark, "file-new", "New File…") {
->>>>>>> 6441c676
     defaultBinding("ctrl-n");
     _nameElement = _dialogElement.querySelector("#fileName");
   }
@@ -686,21 +672,11 @@
 
   void _setMessageAndShow() {
     if (_resources.length == 1) {
-<<<<<<< HEAD
-      _dialogElement.querySelector("#message").text =
-          "Are you sure you want to delete '${_resources.first.name}'"
-          " from the file system?";
+      _dialogElement.element.querySelector("#message").text =
+          "Are you sure you want to delete '${_resources.first.name}'?";
     } else {
       _dialogElement.querySelector("#message").text =
-          "Are you sure you want to delete '${_resources.length}'"
-          " files from the file system?";
-=======
-      _deleteDialog.element.querySelector("#message").text =
-          "Are you sure you want to delete '${_resources.first.name}'?";
-    } else {
-      _deleteDialog.element.querySelector("#message").text =
           "Are you sure you want to delete ${_resources.length} files?";
->>>>>>> 6441c676
     }
     _dialog.show();
   }
@@ -722,18 +698,9 @@
   // TODO: Rename this to _fileName.
   InputElement _element;
 
-<<<<<<< HEAD
   FileRenameAction(Spark spark, Element dialog)
-      : super(spark, "file-rename", "Rename", dialog) {
+      : super(spark, "file-rename", "Rename…", dialog) {
     _element = _dialogElement.querySelector("#fileName");
-=======
-  FileRenameAction(Spark spark) : super(spark, "file-rename", "Rename…") {
-    _renameDialog = bootjack.Modal.wire(querySelector('#renameDialog'));
-    _element = _renameDialog.element.querySelector("#fileName");
-    _renameDialog.element.querySelector("#renameOkButton").onClick.listen((_) {
-      _renameResource();
-    });
->>>>>>> 6441c676
   }
 
   void _invoke([List<ws.Resource> resources]) {
