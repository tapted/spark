// Copyright (c) 2013, Google Inc. Please see the AUTHORS file for details.
// All rights reserved. Use of this source code is governed by a BSD-style
// license that can be found in the LICENSE file.

library spark;

import 'dart:async';
import 'dart:convert' show JSON;
import 'dart:html';

import 'package:bootjack/bootjack.dart' as bootjack;
import 'package:chrome_gen/chrome_app.dart' as chrome;
import 'package:logging/logging.dart';

import 'lib/ace.dart';
import 'lib/actions.dart';
import 'lib/analytics.dart' as analytics;
import 'lib/app.dart';
import 'lib/editorarea.dart';
import 'lib/editors.dart';
import 'lib/utils.dart';
import 'lib/preferences.dart' as preferences;
import 'lib/tests.dart';
import 'lib/ui/files_controller.dart';
import 'lib/ui/files_controller_delegate.dart';
import 'lib/ui/widgets/splitview.dart';
import 'lib/workspace.dart' as ws;
import 'test/all.dart' as all_tests;

/**
 * Returns true if app.json contains a test-mode entry set to true.
 * If app.json does not exit, it returns true.
 */
Future<bool> isTestMode() {
  String url = chrome.runtime.getURL('app.json');
  return HttpRequest.getString(url).then((String contents) {
    bool result = true;
    try {
      Map info = JSON.decode(contents);
      result = info['test-mode'];
    } catch(exception, stackTrace) {
      // If JSON is invalid, assume test mode.
      result = true;
    }
    return result;
  }).catchError((e) {
    return true;
  });
}

void main() {
  isTestMode().then((testMode) {
    Spark spark = new Spark(testMode);
    spark.start();
  });
}

class Spark extends Application implements FilesControllerDelegate {
  final bool developerMode;

  // The Google Analytics app ID for Spark.
  static final _ANALYTICS_ID = 'UA-45578231-1';

  AceEditor editor;
  ws.Workspace workspace;
  EditorManager editorManager;
  EditorArea editorArea;
  analytics.Tracker tracker = new analytics.NullTracker();

  preferences.PreferenceStore localPrefs;
  preferences.PreferenceStore syncPrefs;

  ActionManager actionManager;

  SplitView _splitView;
  FilesController _filesController;
  PlatformInfo _platformInfo;
  TestDriver _testDriver;
  bootjack.Modal _aboutBox;

  Spark(this.developerMode) {
    document.title = appName;

    localPrefs = preferences.localStore;
    syncPrefs = preferences.syncStore;

    actionManager = new ActionManager();

    analytics.getService('Spark').then((service) {
      // Init the analytics tracker and send a page view for the main page.
      tracker = service.getTracker(_ANALYTICS_ID);
      tracker.sendAppView('main');
      _startTrackingExceptions();
    });

    addParticipant(new _SparkSetupParticipant(this));

    // TODO: this event is not being fired. A bug with chrome apps / Dartium?
    chrome.app.window.onClosed.listen((_) {
      close();
    });

    workspace = new ws.Workspace(localPrefs);
    editor = new AceEditor(new DivElement());

    editorManager = new EditorManager(workspace, editor, localPrefs);
    editorManager.loaded.then((_) {
      List<ws.Resource> files = editorManager.files.toList();
      editorManager.files.forEach((file) {
        editorArea.selectFile(file, forceOpen: true, switchesTab: false);
      });
      localPrefs.getValue('lastFileSelection').then((String filePath) {
        if (editorArea.tabs.isEmpty) return;
        if (filePath == null) {
          editorArea.tabs[0].select();
          return;
        }
        ws.Resource resource = workspace.restoreResource(filePath);
        if (resource == null) {
          editorArea.tabs[0].select();
          return;
        }
        editorArea.selectFile(resource, switchesTab: true);
      });
    });

    editorArea = new EditorArea(document.getElementById('editorArea'),
                                editorManager,
                                allowsLabelBar: true);
    editorArea.onSelected.listen((EditorTab tab) {
      _filesController.selectFile(tab.file);
      localPrefs.setValue('lastFileSelection', tab.file.path);
    });
    _filesController = new FilesController(workspace, this);

    setupSplitView();
    setupFileActions();
    setupEditorThemes();

    // Init the bootjack library (a wrapper around bootstrap).
    bootjack.Bootjack.useDefault();

    createActions();
    buildMenu();

    actionManager.registerKeyListener();
  }

  String get appName => i18n('app_name');

  String get appVersion => chrome.runtime.getManifest()['version'];

  PlatformInfo get platformInfo => _platformInfo;

  void setupSplitView() {
    _splitView = new SplitView(querySelector('#splitview'));
    _splitView.onResized.listen((_) {
      editor.resize();
      syncPrefs.setValue('splitViewPosition', _splitView.position.toString());
    });
    syncPrefs.getValue('splitViewPosition').then((String position) {
      if (position != null) {
        int value = int.parse(position, onError: (_) => 0);
        if (value != 0) {
          _splitView.position = value;
        }
      }
    });
  }

  void setupFileActions() {
    querySelector("#newFile").onClick.listen(
        (_) => actionManager.getAction('file-new').invoke());
    querySelector("#openFile").onClick.listen(
        (_) => actionManager.getAction('file-open').invoke());
  }

  void setupEditorThemes() {
    syncPrefs.getValue('aceTheme').then((String theme) {
      if (theme != null && AceEditor.THEMES.contains(theme)) {
        editor.theme = theme;
      }
    });
  }

  void newFile() {
    // TODO:

    print('implement newFile()');
  }

  void openFile() {
    chrome.ChooseEntryOptions options = new chrome.ChooseEntryOptions(
        type: chrome.ChooseEntryType.OPEN_WRITABLE_FILE);
    chrome.fileSystem.chooseEntry(options).then((chrome.ChooseEntryResult result) {
      chrome.ChromeFileEntry entry = result.entry;

      if (entry != null) {
        workspace.link(entry).then((file) {
          editorArea.selectFile(file, forceOpen: true, switchesTab: true);
          workspace.save();
        });
      }
    }).catchError((e) => null);
  }

  void openProject(_) {
    chrome.ChooseEntryOptions options = new chrome.ChooseEntryOptions(
        type: chrome.ChooseEntryType.OPEN_DIRECTORY);
    chrome.fileSystem.chooseEntry(options).then((chrome.ChooseEntryResult result) {
      chrome.ChromeFileEntry entry = result.entry;

      if (entry != null) {
        workspace.link(entry).then((file) {
          _filesController.selectLastFile();
          workspace.save();
        });
      }
    }).catchError((e) => null);
  }

  void deleteFile(_) {
    // TODO: handle multiple selection
    var sel = _filesController.getSelection();
    if (sel.isNotEmpty) {
      sel.first.delete();
    }
  }

  void createActions() {
    actionManager.registerAction(new FileNewAction(this));
    actionManager.registerAction(new FileOpenAction(this));
    actionManager.registerAction(new FileSaveAction(this));
    actionManager.registerAction(new FileExitAction(this));
    actionManager.registerAction(new FileDeleteAction(this));
    actionManager.registerAction(new ProjectOpenAction(this));
  }

  void buildMenu() {
    UListElement ul = querySelector('#hotdogMenu ul');

    ul.children.insert(0, _createLIElement(null));
    ul.children.insert(0, _createMenuItem(actionManager.getAction('project-open')));
    ul.children.insert(0, _createMenuItem(actionManager.getAction('file-delete')));
    ul.children.insert(0, _createMenuItem(actionManager.getAction('file-open')));
    ul.children.insert(0, _createMenuItem(actionManager.getAction('file-new')));

    querySelector('#themeLeft').onClick.listen((e) {
      e.stopPropagation();
      _handleChangeTheme(themeLeft: true);
    });
    querySelector('#themeRight').onClick.listen((e) {
      e.stopPropagation();
      _handleChangeTheme(themeLeft: false);
    });

    if (developerMode) {
      ul.children.add(_createLIElement(null));
      ul.children.add(
          _createLIElement('Run Tests', () => _testDriver.runTests()));
    }

    ul.children.add(_createLIElement(null));
    ul.children.add(_createLIElement('About Spark', _handleAbout));
  }

  void showStatus(String text, {bool error: false}) {
    Element element = querySelector("#status");
    element.text = text;
    element.classes.toggle('error', error);
  }

<<<<<<< HEAD
  void selectInEditor(ws.Resource file,
                      {bool forceOpen: false, bool replaceCurrent: true}) {
    if (forceOpen || editorManager.isFileOpened(file)) {
      editorArea.selectFile(file, forceOpen: forceOpen,
          replaceCurrent: replaceCurrent);
=======
  // Implementation of FilesControllerDelegate interface.

  void selectInEditor(ws.File file, {bool forceOpen: false}) {
    if (forceOpen || editorManager.isFileOpend(file)) {
      editorArea.selectFile(file, forceOpen: forceOpen);
>>>>>>> 562ed868
    }
  }

  void _handleChangeTheme({bool themeLeft: true}) {
    int index = AceEditor.THEMES.indexOf(editor.theme);
    index = (index + (themeLeft ? -1 : 1)) % AceEditor.THEMES.length;
    String themeName = AceEditor.THEMES[index];
    editor.theme = themeName;
    syncPrefs.setValue('aceTheme', themeName);
  }

  void _handleAbout() {
    if (_aboutBox == null) {
      _aboutBox = bootjack.Modal.wire(querySelector('#aboutDialog'));

      var checkbox = _aboutBox.element.querySelector('#analyticsCheck');
      checkbox.checked = tracker.service.getConfig().isTrackingPermitted();
      checkbox.onChange.listen((e) {
        tracker.service.getConfig().setTrackingPermitted(checkbox.checked);
      });

      _aboutBox.element.querySelector('#aboutVersion').text = appVersion;
    }

    _aboutBox.show();
  }

  LIElement _createLIElement(String title, [Function onClick]) {
    LIElement li = new LIElement();

    if (title == null) {
      li.classes.add('divider');
    } else {
      AnchorElement a = new AnchorElement();
      a.text = title;
      li.children.add(a);
    }

    if (onClick != null) {
      li.onClick.listen((_) => onClick());
    }

    return li;
  }

  LIElement _createMenuItem(Action action) {
    LIElement li = new LIElement();

    AnchorElement a = new AnchorElement();
    a.text = action.name;
    SpanElement span = new SpanElement();
    span.text = action.getBindingDescription();
    span.classes.add('pull-right');
    a.children.add(span);
    li.children.add(a);
    li.onClick.listen((_) => action.invoke());

    return li;
  }

  void _startTrackingExceptions() {
    // Handle logged exceptions.
    Logger.root.onRecord.listen((LogRecord r) {
      if (r.level >= Level.SEVERE && r.loggerName != 'spark.tests') {
        // We don't log the error object because of PII concerns.
        // TODO: we need to add a test to verify this
        String error = r.error != null ? r.error.runtimeType.toString() : r.message;
        String desc = '${error}\n${minimizeStackTrace(r.stackTrace)}'.trim();

        if (desc.length > analytics.MAX_EXCEPTION_LENGTH) {
          desc = '${desc.substring(0, analytics.MAX_EXCEPTION_LENGTH - 1)}~';
        }

        tracker.sendException(desc);
      }
    });

    // TODO: currently, there's no way in Dart to handle uncaught exceptions

  }
}

class PlatformInfo {
  /**
   * The operating system chrome is running on. One of: "mac", "win", "android",
   * "cros", "linux", "openbsd".
   */
  final String os;

  /**
   * The machine's processor architecture. One of: "arm", "x86-32", "x86-64".
   */
  final String arch;

  /**
   * The native client architecture. This may be different from arch on some
   * platforms. One of: "arm", "x86-32", "x86-64".
   */
  final String nacl_arch;

  PlatformInfo._(this.os, this.arch, this.nacl_arch);

  String toString() => "${os}, ${arch}, ${nacl_arch}";
}

class _SparkSetupParticipant extends LifecycleParticipant {
  Spark spark;

  _SparkSetupParticipant(this.spark);

  Future applicationStarting(Application application) {
    // get platform info
    return chrome.runtime.getPlatformInfo().then((Map m) {
      spark._platformInfo = new PlatformInfo._(m['os'], m['arch'], m['nacl_arch']);
      spark.workspace.restore().then((value) {
        if (spark.workspace.getFiles().length == 0) {
          // No files, just focus the editor.
          spark.editor.focus();
        }
      });
    });
  }

  Future applicationStarted(Application application) {
    if (spark.developerMode) {
      spark._testDriver = new TestDriver(
          all_tests.defineTests, connectToTestListener: true);
    }
  }

  Future applicationClosed(Application application) {
    // TODO: flush out any preference info or workspace state?

    spark.editorManager.persistState();

    spark.localPrefs.flush();
    spark.syncPrefs.flush();
  }
}

/**
 * The abstract parent class of Spark related actions.
 */
abstract class SparkAction extends Action {
  Spark spark;

  SparkAction(this.spark, String id, String name) : super(id, name);

  void invoke() {
    // Send an action event with the 'main' event category.
    spark.tracker.sendEvent('main', id);

    _invoke();
  }

  void _invoke();
}

class FileNewAction extends SparkAction {
  FileNewAction(Spark spark) : super(spark, "file-new", "New") {
    defaultBinding("ctrl-n");
  }

  void _invoke() => spark.newFile();
}

class FileOpenAction extends SparkAction {
  FileOpenAction(Spark spark) : super(spark, "file-open", "Open...") {
    defaultBinding("ctrl-o");
  }

  void _invoke() => spark.openFile();
}

class FileSaveAction extends SparkAction {
  FileSaveAction(Spark spark) : super(spark, "file-save", "Save") {
    defaultBinding("ctrl-s");
  }

  void _invoke() => spark.editorManager.saveAll();
}

class FileDeleteAction extends SparkAction {
  FileDeleteAction(Spark spark) : super(spark, "file-delete", "Delete");

  void _invoke() => spark.deleteFile(null);
}

class FileExitAction extends SparkAction {
  FileExitAction(Spark spark) : super(spark, "file-exit", "Quit") {
    macBinding("ctrl-q");
    winBinding("ctrl-shift-f4");
  }

  void _invoke() {
    spark.close().then((_) {
      chrome.app.window.current().close();
    });
  }
}

class ProjectOpenAction extends SparkAction {
  ProjectOpenAction(Spark spark) : super(spark, "project-open", "Open Project...");

  void _invoke() => spark.openProject(null);
}<|MERGE_RESOLUTION|>--- conflicted
+++ resolved
@@ -270,19 +270,13 @@
     element.classes.toggle('error', error);
   }
 
-<<<<<<< HEAD
-  void selectInEditor(ws.Resource file,
+  // Implementation of FilesControllerDelegate interface.
+
+  void selectInEditor(ws.File file,
                       {bool forceOpen: false, bool replaceCurrent: true}) {
     if (forceOpen || editorManager.isFileOpened(file)) {
       editorArea.selectFile(file, forceOpen: forceOpen,
           replaceCurrent: replaceCurrent);
-=======
-  // Implementation of FilesControllerDelegate interface.
-
-  void selectInEditor(ws.File file, {bool forceOpen: false}) {
-    if (forceOpen || editorManager.isFileOpend(file)) {
-      editorArea.selectFile(file, forceOpen: forceOpen);
->>>>>>> 562ed868
     }
   }
 
