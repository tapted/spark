--- conflicted
+++ resolved
@@ -233,13 +233,9 @@
   void createActions() {
     actionManager = new ActionManager();
     actionManager.registerAction(new FileOpenInTabAction(this));
-<<<<<<< HEAD
-    actionManager.registerAction(new FileNewAction(this));
     actionManager.registerAction(new FileNewAsAction(this));
-=======
     actionManager.registerAction(new FileNewAction(
         this, getDialogElement('#fileNewDialog')));
->>>>>>> 1f15ee6f
     actionManager.registerAction(new FileOpenAction(this));
     actionManager.registerAction(new FileSaveAction(this));
     actionManager.registerAction(new FileExitAction(this));
@@ -260,14 +256,10 @@
   void initToolbar() {
     getUIElement("#openFile").onClick.listen(
         (_) => actionManager.getAction('file-open').invoke());
-<<<<<<< HEAD
-
     querySelector("#newFile").onClick.listen(
         (_) => actionManager.getAction('file-new-as').invoke());
 
     buildMenu();
-=======
->>>>>>> 1f15ee6f
   }
 
   void buildMenu() {
