// Copyright (c) 2013, Google Inc. Please see the AUTHORS file for details.
// All rights reserved. Use of this source code is governed by a BSD-style
// license that can be found in the LICENSE file.

library spark;

import 'dart:html';
import 'package:polymer/polymer.dart' as polymer;

import 'spark.dart';
import 'lib/ace.dart';
import 'lib/utils.dart' as utils;

void main() {
  polymer.initPolymer();

  // TODO: hard-code developer mode to true for now.
  SparkPolymer spark = new SparkPolymer(true);
  spark.start();
}

class SparkPolymer extends Spark {
<<<<<<< HEAD
  List<String> _themes = [
    ace.Theme.AMBIANCE,
    ace.Theme.MONOKAI,
    ace.Theme.PASTEL_ON_DARK,
    ace.Theme.TEXTMATE,
  ];

  SparkPolymer(bool developerMode) : super(developerMode);
=======
  SparkPolymer() : super();
>>>>>>> 499835d9

  @override
  void setupEditorThemes() {
    syncPrefs.getValue('aceTheme').then((String theme) {
      final selected = (theme != null) ? AceEditor.THEMES.indexOf(theme) : 0;

      (querySelector('#themeChooser') as dynamic)
        ..items = AceEditor.THEMES.map(_beautifyThemeName)
        ..selected = selected
        ..onClick.listen(_switchTheme);
      _switchTheme();
    });
  }

  @override
  void buildMenu() {
    // Nothing here yet.
  }

  void _switchTheme([_]) {
    int selected =
        (querySelector('#themeChooser') as dynamic).selected;
    if (selected == -1)
      selected = 0;
    final String themeName = AceEditor.THEMES[selected];
    editor.theme = themeName;
    syncPrefs.setValue('aceTheme', themeName);
  }

  String _beautifyThemeName(String themeName) =>
      utils.capitalize(themeName).replaceAll('_', ' ');
}<|MERGE_RESOLUTION|>--- conflicted
+++ resolved
@@ -20,18 +20,7 @@
 }
 
 class SparkPolymer extends Spark {
-<<<<<<< HEAD
-  List<String> _themes = [
-    ace.Theme.AMBIANCE,
-    ace.Theme.MONOKAI,
-    ace.Theme.PASTEL_ON_DARK,
-    ace.Theme.TEXTMATE,
-  ];
-
   SparkPolymer(bool developerMode) : super(developerMode);
-=======
-  SparkPolymer() : super();
->>>>>>> 499835d9
 
   @override
   void setupEditorThemes() {
