<!DOCTYPE html>

<!-- Copyright (c) 2013, Google Inc. Please see the AUTHORS file for details.
     All rights reserved. Use of this source code is governed by a BSD-style
     license that can be found in the LICENSE file. -->

<link rel="import" href="../../packages/spark_widgets/spark-button/spark-button.html">
<link rel="import" href="../../packages/spark_widgets/spark-icon/spark-icon.html">
<link rel="import" href="../../packages/spark_widgets/spark-icon-button/spark-icon-button.html">
<link rel="import" href="../../packages/spark_widgets/spark-menu-button/spark-menu-button.html">
<link rel="import" href="../../packages/spark_widgets/spark-menu-item/spark-menu-item.html">
<link rel="import" href="../../packages/spark_widgets/spark-modal/spark-modal.html">
<link rel="import" href="../../packages/spark_widgets/spark-overlay/spark-overlay.html">
<link rel="import" href="../../packages/spark_widgets/spark-splitter/spark-splitter.html">
<link rel="import" href="../../packages/spark_widgets/spark-toolbar/spark-toolbar.html">

<!--link rel="import" href="../../packages/polymer_elements/polymer_flex_layout/polymer_flex_panel.html"-->

<polymer-element name="spark-polymer-ui">
  <template>

    <!-- BUG: https://code.google.com/p/dart/issues/detail?id=14382 -->
    <!-- link rel="stylesheet" href="spark_polymer_ui.css"-->
    <style>

@import url("packages/bootjack/css/bootstrap.css");
@import url("packages/bootjack/css/bootstrap-theme.css");
@import url("lib/ui/widgets/listview.css");
@import url("lib/ui/widgets/treeview.css");
@import url("lib/ui/widgets/tabview.css");
@import url("lib/ui/widgets/imageviewer.css");

#saveStatus {
  flex: 1;
  color: #ccc;
  margin-left: 6px;
  vertical-align: bottom;
  white-space: nowrap;
}

.fileview-filename-container {
}

.fileview-filename-container .filename {
  display: inline-block;
}

.fileview-filename-container .menu {
  opacity: 0;
  position: absolute;
  right: 0;
  width: 15px;
}

.fileview-filename-container .menu.open {
  opacity: 1;
}

.fileview-filename-container .filename {
  font-family: Helvetica, Sans-serif;
  font-size: 13px;
  overflow: hidden;
  position: absolute;
  top: 1px;
  text-overflow: ellipsis;
  white-space: nowrap;
  width: 100%;
}

.fileview-filename-container:hover .filename {
  width: calc(100% - 15px);
}

.fileview-filename-container:hover .menu {
  opacity: 1.0;
}

.ace_gutter-cell {
  color: #aaa;
}

#splitview {
  display: flex;
  height: 100%;
  width: 100%;
}

#fileViewArea {
  position: relative;
  width: 300px;
}

#fileViewArea .listview-container {
  bottom: 0;
  left: 0;
  overflow-x: auto;
  overflow-y: auto;
  position: absolute;
  right: 0;
  top: 0;
}

#fileViewArea .listview-dragover {
  bottom: 0;
  left: 0;
  pointer-events: none;
  position: absolute;
  right: 0;
  top: 0;
}

#fileViewArea .listview-dragover.listview-dragover-active {
  border: 2px solid #aaf;
}

#editorArea {
  flex: 1;
  overflow: hidden;
  position: relative;
}

/*
#toolbar {
  border-top: 1px solid #ddd;
  border-bottom: 1px solid #ddd;
}

#toolbar spark-button {
  outline: none;
}
*/

#hotdogMenu li {
  min-width: 16em;
}

#file-item-context-menu {
  top: 0;
  left: 0;
  position: fixed;
  z-index: 100;
  display: none;
}

#file-item-context-menu.open {
  display: block;
}

#file-item-context-menu .backdrop {
  position: fixed;
  top: 0;
  left: 0;
  width: 100%;
  height: 100%;
  background-color: rgba(0, 0, 0, 0);
}

/* bootstrap overrides */
/*
#toolbar .btn {
  margin: 0px 2px 0px 2px;
  padding: 2px 8px 2px 8px;
}
*/

#hotdogMenu .main-menu-button {
  background-image: url(../../images/menu.png);
  background-position: -1px -2px;
  height: 26px;
  width: 26px;
}

#hotdogMenu .main-menu-button:focus {
  background-color: white;
}

#editedFilename {
  color: #ccc;
  display: inline-block;
  margin-right: 10px;
  max-width: 200px;
  overflow: hidden;
  text-overflow: ellipsis;
  vertical-align: middle;
  white-space: nowrap;
}

#editedFilename.hidden {
  opacity: 0.0;
}

/** Dialog Stuff */
.spark-overlay-scale-slideup {
  top: 72px;
  left: 50%;
  width: 512px;
  margin-left: -256px;
}

#deleteDialog, #fileNewDialog, #renameDialog {
  width: 412px;
}

.spark-overlay-scale-slideup {
  box-sizing: border-box;
  -moz-box-sizing: border-box;
  font-family: Arial, Helvetica, sans-serif;
  font-size: 13px;
  -webkit-user-select: none;
  -moz-user-select: none;
  overflow: hidden;
  background: white;
  padding:30px 42px;
  outline: 1px solid rgba(0,0,0,0.2);
  box-shadow: 0 4px 16px rgba(0,0,0,0.2);
}

/* TODO(ussuri): None of these worked. Fix.
.plus-minus-container {
  display: flex;
}

.plus-minus-spacer {
  flex: 1;
}

.plus-minus {
  margin: 0;
}
*/
    </style>

    <spark-toolbar id="toolbar" color="white" lightdom>
      <spark-icon-button id="openFile" src="images/open.png"></spark-icon-button>
      <spark-icon-button id="newFile" src="images/add.png"></spark-icon-button>

      <span id="saveStatus"></span>

      <div id="toolbarRight">
        <span id="editedFilename"></span>

<<<<<<< HEAD
        <spark-menu-button id="hotdogMenuNew" src="../../images/menu.png"
            responsive="true" selected="1"
            on-menuselected={{onMenuSelected}}>
          <spark-menu-item actionId="file-open" iconsize=0 label="Open File...">
          </spark-menu-item>
          <spark-menu-item actionId="folder-open" iconsize=0 label="Open Folder...">
          </spark-menu-item>
          <spark-menu-item actionId="file-close" iconsize=0 label="Close">
          </spark-menu-item>
          <spark-menu-item actionId="file-delete" iconsize=0 label="Delete">
          </spark-menu-item>
          <spark-menu-item id="changeTheme2" iconsize=0 label="Change Theme">
            <span class="plus-minus-container">
              <label class="plus-minus-spacer"></label>
              <spark-button id="themeLeft2" class="plus-minus">
                <strong>-</strong>
              </spark-button>
              <spark-button id="themeRight2" class="plus-minus">
=======
        <spark-menu-button id="hotdogMenuNew" 
            src="../../images/menu.png" 
            responsive="true" 
            selected="1" 
            valueattr="action-id" 
            valign="right"
            on-activate={{onMenuSelected}}>
          <spark-menu-item action-id="file-open" iconsize=0 label="Open File...">
          </spark-menu-item>
          <spark-menu-item action-id="folder-open" iconsize=0 label="Open Folder...">
          </spark-menu-item>
          <spark-menu-item id="changeTheme" iconsize=0>
            <a><span></span></a>
            <span class="plus-minus-container">
              <label class="plus-minus-spacer"></label>
              <spark-button class="plus-minus" on-click="{{onThemeMinus}}">
                <strong>-</strong>
              </spark-button>
              <spark-button class="plus-minus" on-click="{{onThemePlus}}">
>>>>>>> 67ca5975
                <strong>+</strong>
              </spark-button>
            </span>
          </spark-menu-item>
<<<<<<< HEAD
          <spark-menu-item id="changeKeys2" iconsize=0 label="Spark Default">
            <span class="plus-minus-container">
              <label class="plus-minus-spacer"></label>
              <spark-button id="keysLeft2" class="plus-minus">
                <strong>-</strong>
              </spark-button>
              <spark-button id="keysRight2" class="plus-minus">
=======
          <spark-menu-item id="changeKeys" iconsize=0>
            <a><span></span></a>
            <span class="plus-minus-container">
              <label class="plus-minus-spacer"></label>
              <spark-button class="plus-minus" on-click="{{onKeysMinus}}">
                <strong>-</strong>
              </spark-button>
              <spark-button class="plus-minus" on-click="{{onKeysPlus}}">
>>>>>>> 67ca5975
                <strong>+</strong>
              </spark-button>
            </span>
          </spark-menu-item>
<<<<<<< HEAD
          <spark-menu-item actionId="run-tests" iconsize=0 label="Run Tests">
          </spark-menu-item>
          <spark-menu-item actionId="git-clone" iconsize=0 label="Git Clone...">
          </spark-menu-item>
          <spark-menu-item actionId="help-about" iconsize=0 label="About Spark">
          </spark-menu-item>
        </spark-menu-button>

        <div id="hotdogMenu" class="btn-group">
          <!-- TEMP(ussuri): All of this is temp, but especially the on-click
            below. The menu was expected to drop down without it, but Bootjack
            refused to cooperate with Polymer here and in other places.
          -->
          <button type="button" data-toggle="dropdown"
              class="btn btn-default dropdown-toggle main-menu-button"
              on-click={{toggleDropdownMenu}}>
          </button>
          <ul id="dropDownMenu" class="dropdown-menu pull-right">
            <li id="changeTheme" class="disabled"><a><span>Change Theme</span>
              <span class="pull-right">
                <spark-button id="themeLeft"><strong>-</strong></spark-button>
                <spark-button id="themeRight"><strong>+</strong></spark-button>
              </span></a>
            </li>
            <li id="changeKeys" class="disabled"><a><span>Spark Default</span>
              <span class="pull-right">
                <spark-button id="keysLeft"><strong>-</strong></spark-button>
                <spark-button id="keysRight"><strong>+</strong></spark-button>
              </span></a>
            </li>
          </ul>
        </div>
=======
          <spark-menu-item action-id="run-tests" iconsize=0 label="Run Tests">
          </spark-menu-item>
          <spark-menu-item action-id="git-clone" iconsize=0 label="Git Clone...">
          </spark-menu-item>
          <spark-menu-item action-id="help-about" iconsize=0 label="About Spark">
          </spark-menu-item>
        </spark-menu-button>
>>>>>>> 67ca5975
      </div>
    </spark-toolbar>

    <!-- Temporarily switch back to div: most recent polymer-flex-panel
      requires working external CSS linking.
      TODO(ussuri): revert once external CSS linking is available
      (don't forget to remove 'display: flex' in the CSS). -->
    <!--polymer-flex-panel id="splitview"-->
    <div id="splitview">
      <div id="fileViewArea" min-size="100"></div>
      <spark-splitter direction="left"></spark-splitter>
      <div id="editorArea" min-size="200"></div>
    <!--/polymer-flex-panel-->
    </div>

    <!-- File context menu -->
    <div id="file-item-context-menu" class="dropdown">
      <div class="backdrop"></div>
      <ul class="dropdown-menu" role="menu">
      </ul>
    </div>

    <!-- Delete File dialog -->
    <spark-modal id="deleteDialog" class="spark-overlay-scale-slideup">
      <div class="modal-body">
        <p id="message"></p>
      </div>
      <div class="modal-footer">
        <spark-button overlay-toggle data-dismiss="modal">
          Cancel
        </spark-button>
        <spark-button id="deleteOkButton" overlay-toggle primary focused
            data-dismiss="modal">
          Delete
        </spark-button>
      </div>
    </spark-modal>

    <!-- New File dialog -->
    <spark-overlay id="fileNewDialog" class="spark-overlay-scale-slideup">
      <div class="modal-body">
        <p>
          File name: <input id="fileNewName" type="text" focused>
        </p>
      </div>
      <div class="modal-footer">
        <spark-button overlay-toggle data-dismiss="modal">
          Cancel
        </spark-button>
        <spark-button id="fileNewOkButton" overlay-toggle primary
            data-dismiss="modal">
          Create
        </spark-button>
      </div>
    </spark-overlay>

    <!-- New Folder dialog -->
    <spark-overlay id="folderNewDialog" class="spark-overlay-scale-slideup">
      <div class="modal-body">
        <p>
          Folder name: <input id="folderName" type="text" focused>
        </p>
      </div>
      <div class="modal-footer">
        <spark-button data-dismiss="modal">
          Cancel
        </spark-button>
        <spark-button id="folderNewOkButton" primary
            data-dismiss="modal">Create</spark-button>
      </div>
    </spark-overlay>

    <!-- Rename File dialog -->
    <spark-overlay id="renameDialog" class="spark-overlay-scale-slideup">
      <div class="modal-body">
        <p>
          File name: <input id="renameFileName" type="text" focused>
        </p>
      </div>
      <div class="modal-footer">
        <spark-button overlay-toggle data-dismiss="modal">
          Cancel
        </spark-button>
        <spark-button id="renameOkButton" overlay-toggle primary
            data-dismiss="modal">
          Rename
        </spark-button>
      </div>
    </spark-overlay>

    <!-- Git Clone dialog -->
    <spark-modal id="gitCloneDialog" class="spark-overlay-scale-slideup">
      <div class="modal-header">
        <spark-button overlay-toggle class="close" data-dismiss="modal"
            aria-hidden="true">&times;</spark-button>
        <h4 class="modal-title">New Git Project</h4>
      </div>
      <div class="modal-body">
        Project Name: <input id="gitProjectName" type="text" focused></input><br/><br/>
        Repository URL: <input id="gitRepoUrl" type="text"></input>
      </div>
      <div class="modal-footer">
        <spark-button overlay-toggle data-dismiss="modal">
          Cancel
        </spark-button>
        <spark-button id="gitCloneButton" overlay-toggle primary
          data-dismiss="modal">
          Clone
        </spark-button>
      </div>
    </spark-modal><!-- /.modal -->

    <!-- About dialog -->
    <spark-modal id="aboutDialog" class="spark-overlay-scale-slideup">
      <div class="modal-header">
        <h4 class="modal-title">Spark</h4>
      </div>
      <div class="modal-body">
        <dl>
          <dt>A Chrome Apps based development environment</dt>
          <dd>version <span id="aboutVersion"></span></dd>
        </dl>
        <div class="checkbox">
          <label>
            <input id="analyticsCheck" type="checkbox">
              Allow Spark to collect anonymous usage statistics
          </label>
        </div>
      </div>
      <div class="modal-footer">
        <spark-button overlay-toggle primary focused data-dismiss="modal">
          Close
        </spark-button>
      </div>
    </spark-modal><!-- /.modal -->
  </template>

  <script type="application/dart" src="spark_polymer_ui.dart"></script>
</polymer-element><|MERGE_RESOLUTION|>--- conflicted
+++ resolved
@@ -239,31 +239,11 @@
       <div id="toolbarRight">
         <span id="editedFilename"></span>
 
-<<<<<<< HEAD
-        <spark-menu-button id="hotdogMenuNew" src="../../images/menu.png"
-            responsive="true" selected="1"
-            on-menuselected={{onMenuSelected}}>
-          <spark-menu-item actionId="file-open" iconsize=0 label="Open File...">
-          </spark-menu-item>
-          <spark-menu-item actionId="folder-open" iconsize=0 label="Open Folder...">
-          </spark-menu-item>
-          <spark-menu-item actionId="file-close" iconsize=0 label="Close">
-          </spark-menu-item>
-          <spark-menu-item actionId="file-delete" iconsize=0 label="Delete">
-          </spark-menu-item>
-          <spark-menu-item id="changeTheme2" iconsize=0 label="Change Theme">
-            <span class="plus-minus-container">
-              <label class="plus-minus-spacer"></label>
-              <spark-button id="themeLeft2" class="plus-minus">
-                <strong>-</strong>
-              </spark-button>
-              <spark-button id="themeRight2" class="plus-minus">
-=======
-        <spark-menu-button id="hotdogMenuNew" 
-            src="../../images/menu.png" 
-            responsive="true" 
-            selected="1" 
-            valueattr="action-id" 
+        <spark-menu-button id="hotdogMenuNew"
+            src="../../images/menu.png"
+            responsive="true"
+            selected="1"
+            valueattr="action-id"
             valign="right"
             on-activate={{onMenuSelected}}>
           <spark-menu-item action-id="file-open" iconsize=0 label="Open File...">
@@ -278,20 +258,10 @@
                 <strong>-</strong>
               </spark-button>
               <spark-button class="plus-minus" on-click="{{onThemePlus}}">
->>>>>>> 67ca5975
                 <strong>+</strong>
               </spark-button>
             </span>
           </spark-menu-item>
-<<<<<<< HEAD
-          <spark-menu-item id="changeKeys2" iconsize=0 label="Spark Default">
-            <span class="plus-minus-container">
-              <label class="plus-minus-spacer"></label>
-              <spark-button id="keysLeft2" class="plus-minus">
-                <strong>-</strong>
-              </spark-button>
-              <spark-button id="keysRight2" class="plus-minus">
-=======
           <spark-menu-item id="changeKeys" iconsize=0>
             <a><span></span></a>
             <span class="plus-minus-container">
@@ -300,53 +270,17 @@
                 <strong>-</strong>
               </spark-button>
               <spark-button class="plus-minus" on-click="{{onKeysPlus}}">
->>>>>>> 67ca5975
                 <strong>+</strong>
               </spark-button>
             </span>
           </spark-menu-item>
-<<<<<<< HEAD
-          <spark-menu-item actionId="run-tests" iconsize=0 label="Run Tests">
-          </spark-menu-item>
-          <spark-menu-item actionId="git-clone" iconsize=0 label="Git Clone...">
-          </spark-menu-item>
-          <spark-menu-item actionId="help-about" iconsize=0 label="About Spark">
+          <spark-menu-item action-id="run-tests" iconsize=0 label="Run Tests">
+          </spark-menu-item>
+          <spark-menu-item action-id="git-clone" iconsize=0 label="Git Clone...">
+          </spark-menu-item>
+          <spark-menu-item action-id="help-about" iconsize=0 label="About Spark">
           </spark-menu-item>
         </spark-menu-button>
-
-        <div id="hotdogMenu" class="btn-group">
-          <!-- TEMP(ussuri): All of this is temp, but especially the on-click
-            below. The menu was expected to drop down without it, but Bootjack
-            refused to cooperate with Polymer here and in other places.
-          -->
-          <button type="button" data-toggle="dropdown"
-              class="btn btn-default dropdown-toggle main-menu-button"
-              on-click={{toggleDropdownMenu}}>
-          </button>
-          <ul id="dropDownMenu" class="dropdown-menu pull-right">
-            <li id="changeTheme" class="disabled"><a><span>Change Theme</span>
-              <span class="pull-right">
-                <spark-button id="themeLeft"><strong>-</strong></spark-button>
-                <spark-button id="themeRight"><strong>+</strong></spark-button>
-              </span></a>
-            </li>
-            <li id="changeKeys" class="disabled"><a><span>Spark Default</span>
-              <span class="pull-right">
-                <spark-button id="keysLeft"><strong>-</strong></spark-button>
-                <spark-button id="keysRight"><strong>+</strong></spark-button>
-              </span></a>
-            </li>
-          </ul>
-        </div>
-=======
-          <spark-menu-item action-id="run-tests" iconsize=0 label="Run Tests">
-          </spark-menu-item>
-          <spark-menu-item action-id="git-clone" iconsize=0 label="Git Clone...">
-          </spark-menu-item>
-          <spark-menu-item action-id="help-about" iconsize=0 label="About Spark">
-          </spark-menu-item>
-        </spark-menu-button>
->>>>>>> 67ca5975
       </div>
     </spark-toolbar>
 
