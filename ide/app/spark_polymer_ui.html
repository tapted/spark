<!DOCTYPE html>

<!-- Copyright (c) 2013, Google Inc. Please see the AUTHORS file for details.
     All rights reserved. Use of this source code is governed by a BSD-style
     license that can be found in the LICENSE file. -->

<link rel="import" href="packages/spark_widgets/spark_button/spark_button.html">
<link rel="import" href="packages/spark_widgets/spark_icon/spark_icon.html">
<link rel="import" href="packages/spark_widgets/spark_icon_button/spark_icon_button.html">
<link rel="import" href="packages/spark_widgets/spark_menu_button/spark_menu_button.html">
<link rel="import" href="packages/spark_widgets/spark_menu_item/spark_menu_item.html">
<link rel="import" href="packages/spark_widgets/spark_modal/spark_modal.html">
<link rel="import" href="packages/spark_widgets/spark_overlay/spark_overlay.html">
<link rel="import" href="packages/spark_widgets/spark_splitter/spark_splitter.html">
<link rel="import" href="packages/spark_widgets/spark_toolbar/spark_toolbar.html">

<!--link rel="import" href="packages/polymer_elements/polymer_flex_layout/polymer_flex_panel.html"-->

<polymer-element name="spark-polymer-ui">
  <template>

    <!-- BUG: https://code.google.com/p/dart/issues/detail?id=14382 -->
    <!-- link rel="stylesheet" href="spark_polymer_ui.css"-->
    <style>
      @import url("spark_polymer_ui.css");
    </style>

    <spark-toolbar id="toolbar" lightdom>
<<<<<<< HEAD
      <spark-button id="gitClone" small primary>Git Clone...</spark-button>
      <spark-button id="newFile" small>New File...</spark-button>
      <spark-button id="openFile" small>Open File...</spark-button>
=======
      <spark-button id="newFile" small>
        <i class="fa fa-file"></i> New File...
      </spark-button>
      <spark-button id="openFile" small>
        <i class="fa fa-folder-open"></i> Open File...
      </spark-button>
      <spark-button id="runButton" small>
        <i class="fa fa-play"></i> Run
      </spark-button>
>>>>>>> 0b145355

      <span id="saveStatus" class="titleFont"></span>

      <div id="toolbarRight" class="titleFont">
        <span id="editedFilename"></span>

        <i id="activitySpinner" class="fa fa-spinner fa-spin"></i>

        <spark-menu-button id="hotdogMenuNew"
            src="images/menu.png"
            responsive="true"
            selected="0"
            valueattr="action-id"
            valign="right"
            on-activate={{onMenuSelected}}>
          <spark-menu-item action-id="file-open" iconsize=0 label="Open File...">
          </spark-menu-item>
          <spark-menu-item action-id="folder-open" iconsize=0 label="Open Folder...">
          </spark-menu-item>
          <spark-menu-item action-id="git-clone" iconsize=0 label="Git Clone...">
          </spark-menu-item>
          <spark-menu-item id="changeTheme" iconsize=0 label="Theme:">
            <span></span>
            <span class="plus-minus-container">
              <label class="plus-minus-spacer"></label>
              <spark-button class="plus-minus" on-click="{{onThemeMinus}}">
                <strong>-</strong>
              </spark-button>
              <spark-button class="plus-minus" on-click="{{onThemePlus}}">
                <strong>+</strong>
              </spark-button>
            </span>
          </spark-menu-item>
          <spark-menu-item id="changeKeys" iconsize=0 label="Keys:">
            <span></span>
            <span class="plus-minus-container">
              <label class="plus-minus-spacer"></label>
              <spark-button class="plus-minus" on-click="{{onKeysMinus}}">
                <strong>-</strong>
              </spark-button>
              <spark-button class="plus-minus" on-click="{{onKeysPlus}}">
                <strong>+</strong>
              </spark-button>
            </span>
          </spark-menu-item>
          <spark-menu-item action-id="run-tests" iconsize=0 label="Run Tests">
          </spark-menu-item>
          <!-- spark-menu-item action-id="git-commit" iconsize=0 label="Git Commit...">
          </spark-menu-item>
          <spark-menu-item action-id="git-branch" iconsize=0 label="Git Branch...">
          </spark-menu-item>
          <spark-menu-item action-id="git-checkout" iconsize=0 label="Git Checkout...">
          </spark-menu-item -->
          <spark-menu-item action-id="help-about" iconsize=0 label="About Spark">
          </spark-menu-item>
        </spark-menu-button>
      </div>
    </spark-toolbar>

    <!-- Temporarily switch back to div: most recent polymer-flex-panel
      requires working external CSS linking.
      TODO(ussuri): revert once external CSS linking is available
      (don't forget to remove 'display: flex' in the CSS). -->
    <!--polymer-flex-panel id="splitview"-->
    <div id="splitview">
      <div id="fileViewArea" min-size="100"></div>
      <spark-splitter id="splitter" direction="left" onUpdate="{{onSplitterUpdate}}">
      </spark-splitter>
      <div id="editorArea" min-size="200"></div>
    <!--/polymer-flex-panel-->
    </div>

    <!-- File context menu -->
    <div id="file-item-context-menu" class="dropdown">
      <div class="backdrop"></div>
      <ul class="dropdown-menu" role="menu">
      </ul>
    </div>

    <!-- Delete File dialog -->
    <spark-modal id="deleteDialog" class="spark-overlay-scale-slideup">
      <div class="modal-body">
        <p id="message"></p>
      </div>
      <div class="modal-footer">
        <spark-button overlay-toggle data-dismiss="modal">
          Cancel
        </spark-button>
        <spark-button id="deleteOkButton" overlay-toggle primary focused
            data-dismiss="modal">
          Delete
        </spark-button>
      </div>
    </spark-modal>

    <!-- Rename File dialog -->
    <spark-overlay id="renameDialog" class="spark-overlay-scale-slideup">
      <div class="modal-body">
        <p>
          File name: <input id="renameFileName" type="text" focused>
        </p>
      </div>
      <div class="modal-footer">
        <spark-button overlay-toggle data-dismiss="modal">
          Cancel
        </spark-button>
        <spark-button id="renameOkButton" overlay-toggle primary
            data-dismiss="modal">
          Rename
        </spark-button>
      </div>
    </spark-overlay>

     <!-- New File dialog -->
     <spark-overlay id="fileNewDialog" class="spark-overlay-scale-slideup">
       <div class="modal-body">
         <p>
           File name: <input id="fileNewName" type="text" focused>
         </p>
       </div>
       <div class="modal-footer">
         <spark-button overlay-toggle data-dismiss="modal">
           Cancel
         </spark-button>
         <spark-button id="fileNewOkButton" overlay-toggle primary
             data-dismiss="modal">
           Create
         </spark-button>
       </div>
     </spark-overlay>

     <!-- New Folder dialog -->
    <spark-overlay id="folderNewDialog" class="spark-overlay-scale-slideup">
      <div class="modal-body">
        <p>
          Folder name: <input id="folderName" type="text" focused>
        </p>
      </div>
      <div class="modal-footer">
        <spark-button data-dismiss="modal">
          Cancel
        </spark-button>
        <spark-button id="folderNewOkButton" primary
            data-dismiss="modal">Create</spark-button>
      </div>
    </spark-overlay>

    <!-- Git Clone dialog -->
    <spark-modal id="gitCloneDialog" class="spark-overlay-scale-slideup">
      <div class="modal-header">
        <spark-button overlay-toggle class="close" data-dismiss="modal"
            aria-hidden="true">&times;</spark-button>
        <h4 class="modal-title">New Git Project</h4>
      </div>
      <div class="modal-body">
        Project Name: <input id="gitProjectName" type="text" focused><br/><br/>
        Repository URL: <input id="gitRepoUrl" type="text">
      </div>
      <div class="modal-footer">
        <spark-button overlay-toggle data-dismiss="modal">
          Cancel
        </spark-button>
        <spark-button id="gitCloneButton" overlay-toggle primary
          data-dismiss="modal">
          Clone
        </spark-button>
      </div>
    </spark-modal><!-- /.modal -->

    <!-- Git Commit dialog -->
    <spark-modal id="gitCommitDialog" class="spark-overlay-scale-slideup">
      <div class="modal-header">
        <spark-button overlay-toggle class="close" data-dismiss="modal"
            aria-hidden="true">&times;</spark-button>
        <h4 class="modal-title">Git Commit</h4>
      </div>
      <div class="modal-body">
        Commit Message: <input id="commitMessage" type="text" focused><br/><br/>
      </div>
      <div class="modal-footer">
        <spark-button overlay-toggle data-dismiss="modal">
          Cancel
        </spark-button>
        <spark-button id="gitCommitButton" overlay-toggle primary
          data-dismiss="modal">
          Commit
        </spark-button>
      </div>
    </spark-modal><!-- /.modal -->

    <!-- Git Branch dialog -->
    <spark-modal id="gitBranchDialog" class="spark-overlay-scale-slideup">
      <div class="modal-header">
        <spark-button overlay-toggle class="close" data-dismiss="modal"
            aria-hidden="true">&times;</spark-button>
        <h4 class="modal-title">New Branch</h4>
      </div>
      <div class="modal-body">
        New Branch Name: <input id="gitBranchName" type="text" focused><br/><br/>
      </div>
      <div class="modal-footer">
        <spark-button overlay-toggle data-dismiss="modal">
          Cancel
        </spark-button>
        <spark-button id="gitBranchButton" overlay-toggle primary
          data-dismiss="modal">
          Create branch
        </spark-button>
      </div>
    </spark-modal><!-- /.modal -->

    <!-- Git Checkout dialog -->
    <spark-modal id="gitCheckoutDialog" class="spark-overlay-scale-slideup">
      <div class="modal-header">
        <spark-button overlay-toggle class="close" data-dismiss="modal"
            aria-hidden="true">&times;</spark-button>
        <h4 class="modal-title">Git Checkout</h4>
      </div>
      <div class="modal-body">
        Current Branch Name: <input id="currentBranchName" type="text" disabled>
        <br/><br/>
        <select id="gitCheckout"></select>
      </div>
      <div class="modal-footer">
        <spark-button overlay-toggle data-dismiss="modal">
          Cancel
        </spark-button>
        <spark-button id="gitCheckoutButton" overlay-toggle primary
          data-dismiss="modal">
          Ok
        </spark-button>
      </div>
    </spark-modal><!-- /.modal -->

    <!-- About dialog -->
    <spark-modal id="aboutDialog" class="spark-overlay-scale-slideup">
      <div class="modal-header">
        <spark-button overlay-toggle class="close" data-dismiss="modal"
            aria-hidden="true">&times;</spark-button>
        <h4 class="modal-title">Spark</h4>
      </div>
      <div class="modal-body">
        <dl>
          <dt>A Chrome Apps based development environment</dt>
          <dd>version <span id="aboutVersion"></span></dd>
        </dl>
        <div class="checkbox">
          <label>
            <input id="analyticsCheck" type="checkbox">
              Allow Spark to collect anonymous usage statistics
          </label>
        </div>
      </div>
      <div class="modal-footer">
        <spark-button overlay-toggle primary autofocus data-dismiss="modal">
          Close
        </spark-button>
      </div>
    </spark-modal><!-- /.modal -->
  </template>

  <script type="application/dart" src="spark_polymer_ui.dart"></script>
</polymer-element><|MERGE_RESOLUTION|>--- conflicted
+++ resolved
@@ -26,21 +26,9 @@
     </style>
 
     <spark-toolbar id="toolbar" lightdom>
-<<<<<<< HEAD
       <spark-button id="gitClone" small primary>Git Clone...</spark-button>
-      <spark-button id="newFile" small>New File...</spark-button>
-      <spark-button id="openFile" small>Open File...</spark-button>
-=======
-      <spark-button id="newFile" small>
-        <i class="fa fa-file"></i> New File...
-      </spark-button>
-      <spark-button id="openFile" small>
-        <i class="fa fa-folder-open"></i> Open File...
-      </spark-button>
-      <spark-button id="runButton" small>
-        <i class="fa fa-play"></i> Run
-      </spark-button>
->>>>>>> 0b145355
+      <spark-button id="openFolder" small>Open Folder...</spark-button>
+      <spark-button id="runButton" small><i class="fa fa-play"></i> Run</spark-button>
 
       <span id="saveStatus" class="titleFont"></span>
 
