--- conflicted
+++ resolved
@@ -5,16 +5,6 @@
 @import url("../common/spark_widget.css");
 
 #text-box {
-<<<<<<< HEAD
-  outline: none;
-  border-radius: 3px;
-  border: 1px solid #cccccc;
-  padding: 2px 4px 2px 4px;
-  width: 100%;
-  font-size: 14px;
-  font-family: Helvetica, sans-serif;
-=======
->>>>>>> 5121382f
   height: 31px;
 }
 
